<<<<<<< HEAD
# These settings are specific to running under the Android emulator
/dev/qemu_trace           0666   system     system
/dev/ttyS*                0666   system     system
/proc                     0666   system     system
=======
/dev/qemu_trace           0666   system     system
/dev/qemu_pipe            0666   system     system
>>>>>>> b013bfc1
<|MERGE_RESOLUTION|>--- conflicted
+++ resolved
@@ -1,9 +1,5 @@
-<<<<<<< HEAD
 # These settings are specific to running under the Android emulator
 /dev/qemu_trace           0666   system     system
+/dev/qemu_pipe            0666   system     system
 /dev/ttyS*                0666   system     system
-/proc                     0666   system     system
-=======
-/dev/qemu_trace           0666   system     system
-/dev/qemu_pipe            0666   system     system
->>>>>>> b013bfc1
+/proc                     0666   system     system