--- conflicted
+++ resolved
@@ -323,8 +323,6 @@
 
     if (result == 0) {
         NotifyMediaState(mountPoint, MEDIA_MOUNTED, (flags & MS_RDONLY) != 0);
-<<<<<<< HEAD
-=======
 
         MountPoint* mp = sMountPointList;
         while (mp) {
@@ -346,7 +344,6 @@
     } else if (errno == EBUSY) {
     // ignore EBUSY, since it usually means the device is already mounted
         result = 0;
->>>>>>> 35237d13
     } else {
 #if CREATE_MOUNT_POINTS
         rmdir(mountPoint);
