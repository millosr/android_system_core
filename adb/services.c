/*
 * Copyright (C) 2007 The Android Open Source Project
 *
 * Licensed under the Apache License, Version 2.0 (the "License");
 * you may not use this file except in compliance with the License.
 * You may obtain a copy of the License at
 *
 *      http://www.apache.org/licenses/LICENSE-2.0
 *
 * Unless required by applicable law or agreed to in writing, software
 * distributed under the License is distributed on an "AS IS" BASIS,
 * WITHOUT WARRANTIES OR CONDITIONS OF ANY KIND, either express or implied.
 * See the License for the specific language governing permissions and
 * limitations under the License.
 */

#include <stddef.h>
#include <stdlib.h>
#include <stdio.h>
#include <unistd.h>
#include <string.h>
#include <errno.h>

#include "sysdeps.h"

#define  TRACE_TAG  TRACE_SERVICES
#include "adb.h"
#include "file_sync_service.h"

#if ADB_HOST
#  ifndef HAVE_WINSOCK
#    include <netinet/in.h>
#    include <netdb.h>
#    include <sys/ioctl.h>
#  endif
#else
#  include <cutils/android_reboot.h>
#  include <cutils/properties.h>
#endif

typedef struct stinfo stinfo;

struct stinfo {
    void (*func)(int fd, void *cookie);
    int fd;
    void *cookie;
};


void *service_bootstrap_func(void *x)
{
    stinfo *sti = x;
    sti->func(sti->fd, sti->cookie);
    free(sti);
    return 0;
}

#if !ADB_HOST

void restart_root_service(int fd, void *cookie)
{
    char buf[100];
    char value[PROPERTY_VALUE_MAX];

    if (getuid() == 0) {
        snprintf(buf, sizeof(buf), "adbd is already running as root\n");
        writex(fd, buf, strlen(buf));
        adb_close(fd);
    } else {
        property_get("ro.debuggable", value, "");
        if (strcmp(value, "1") != 0) {
            snprintf(buf, sizeof(buf), "adbd cannot run as root in production builds\n");
            writex(fd, buf, strlen(buf));
            adb_close(fd);
            return;
        }

        property_set("service.adb.root", "1");
        snprintf(buf, sizeof(buf), "restarting adbd as root\n");
        writex(fd, buf, strlen(buf));
        adb_close(fd);
    }
}

void restart_tcp_service(int fd, void *cookie)
{
    char buf[100];
    char value[PROPERTY_VALUE_MAX];
    int port = (int) (uintptr_t) cookie;

    if (port <= 0) {
        snprintf(buf, sizeof(buf), "invalid port\n");
        writex(fd, buf, strlen(buf));
        adb_close(fd);
        return;
    }

    snprintf(value, sizeof(value), "%d", port);
    property_set("service.adb.tcp.port", value);
    snprintf(buf, sizeof(buf), "restarting in TCP mode port: %d\n", port);
    writex(fd, buf, strlen(buf));
    adb_close(fd);
}

void restart_usb_service(int fd, void *cookie)
{
    char buf[100];

    property_set("service.adb.tcp.port", "0");
    snprintf(buf, sizeof(buf), "restarting in USB mode\n");
    writex(fd, buf, strlen(buf));
    adb_close(fd);
}

void reboot_service(int fd, void *arg)
{
    char buf[100];
    char property_val[PROPERTY_VALUE_MAX];
    int ret;

    sync();

    ret = snprintf(property_val, sizeof(property_val), "reboot,%s", (char *) arg);
    if (ret >= (int) sizeof(property_val)) {
        snprintf(buf, sizeof(buf), "reboot string too long. length=%d\n", ret);
        writex(fd, buf, strlen(buf));
        goto cleanup;
    }

    ret = property_set(ANDROID_RB_PROPERTY, property_val);
    if (ret < 0) {
        snprintf(buf, sizeof(buf), "reboot failed: %d\n", ret);
        writex(fd, buf, strlen(buf));
        goto cleanup;
    }
    // Don't return early. Give the reboot command time to take effect
    // to avoid messing up scripts which do "adb reboot && adb wait-for-device"
    while(1) { pause(); }
cleanup:
    free(arg);
    adb_close(fd);
}

void reverse_service(int fd, void* arg)
{
    const char* command = arg;

    if (handle_forward_request(command, kTransportAny, NULL, fd) < 0) {
        sendfailmsg(fd, "not a reverse forwarding command");
    }
    free(arg);
    adb_close(fd);
}

#endif

static int create_service_thread(void (*func)(int, void *), void *cookie)
{
    stinfo *sti;
    adb_thread_t t;
    int s[2];

    if(adb_socketpair(s)) {
        printf("cannot create service socket pair\n");
        return -1;
    }
    D("socketpair: (%d,%d)", s[0], s[1]);

    sti = malloc(sizeof(stinfo));
    if(sti == 0) fatal("cannot allocate stinfo");
    sti->func = func;
    sti->cookie = cookie;
    sti->fd = s[1];

    if(adb_thread_create( &t, service_bootstrap_func, sti)){
        free(sti);
        adb_close(s[0]);
        adb_close(s[1]);
        printf("cannot create service thread\n");
        return -1;
    }

    D("service thread started, %d:%d\n",s[0], s[1]);
    return s[0];
}

#if !ADB_HOST

static void init_subproc_child()
{
    setsid();

    // Set OOM score adjustment to prevent killing
    int fd = adb_open("/proc/self/oom_score_adj", O_WRONLY | O_CLOEXEC);
    if (fd >= 0) {
        adb_write(fd, "0", 1);
        adb_close(fd);
    } else {
       D("adb: unable to update oom_score_adj\n");
    }
}

static int create_subproc_pty(const char *cmd, const char *arg0, const char *arg1, pid_t *pid)
{
    D("create_subproc_pty(cmd=%s, arg0=%s, arg1=%s)\n", cmd, arg0, arg1);
#if defined(_WIN32)
    fprintf(stderr, "error: create_subproc_pty not implemented on Win32 (%s %s %s)\n", cmd, arg0, arg1);
    return -1;
#else
    int ptm;

    ptm = unix_open("/dev/ptmx", O_RDWR | O_CLOEXEC); // | O_NOCTTY);
    if(ptm < 0){
        printf("[ cannot open /dev/ptmx - %s ]\n",strerror(errno));
        return -1;
    }

    char devname[64];
    if(grantpt(ptm) || unlockpt(ptm) || ptsname_r(ptm, devname, sizeof(devname)) != 0) {
        printf("[ trouble with /dev/ptmx - %s ]\n", strerror(errno));
        adb_close(ptm);
        return -1;
    }

    *pid = fork();
    if(*pid < 0) {
        printf("- fork failed: %s -\n", strerror(errno));
        adb_close(ptm);
        return -1;
    }

    if (*pid == 0) {
        init_subproc_child();

        int pts = unix_open(devname, O_RDWR | O_CLOEXEC);
        if (pts < 0) {
            fprintf(stderr, "child failed to open pseudo-term slave: %s\n", devname);
            exit(-1);
        }

        dup2(pts, STDIN_FILENO);
        dup2(pts, STDOUT_FILENO);
        dup2(pts, STDERR_FILENO);

        adb_close(pts);
        adb_close(ptm);

        execl(cmd, cmd, arg0, arg1, NULL);
        fprintf(stderr, "- exec '%s' failed: %s (%d) -\n",
                cmd, strerror(errno), errno);
        exit(-1);
    } else {
        return ptm;
    }
#endif /* !defined(_WIN32) */
}

static int create_subproc_raw(const char *cmd, const char *arg0, const char *arg1, pid_t *pid)
{
    D("create_subproc_raw(cmd=%s, arg0=%s, arg1=%s)\n", cmd, arg0, arg1);
#if defined(_WIN32)
    fprintf(stderr, "error: create_subproc_raw not implemented on Win32 (%s %s %s)\n", cmd, arg0, arg1);
    return -1;
#else

    // 0 is parent socket, 1 is child socket
    int sv[2];
    if (adb_socketpair(sv) < 0) {
        printf("[ cannot create socket pair - %s ]\n", strerror(errno));
        return -1;
    }
    D("socketpair: (%d,%d)", sv[0], sv[1]);

    *pid = fork();
    if (*pid < 0) {
        printf("- fork failed: %s -\n", strerror(errno));
        adb_close(sv[0]);
        adb_close(sv[1]);
        return -1;
    }

    if (*pid == 0) {
        adb_close(sv[0]);
        init_subproc_child();

        dup2(sv[1], STDIN_FILENO);
        dup2(sv[1], STDOUT_FILENO);
        dup2(sv[1], STDERR_FILENO);

        adb_close(sv[1]);

        execl(cmd, cmd, arg0, arg1, NULL);
        fprintf(stderr, "- exec '%s' failed: %s (%d) -\n",
                cmd, strerror(errno), errno);
        exit(-1);
    } else {
        adb_close(sv[1]);
        return sv[0];
    }
#endif /* !defined(_WIN32) */
}
#endif  /* !ABD_HOST */

#if ADB_HOST
#define SHELL_COMMAND "/bin/sh"
#else
#define SHELL_COMMAND "/system/bin/sh"
#endif

#if !ADB_HOST
static void subproc_waiter_service(int fd, void *cookie)
{
    pid_t pid = (pid_t) (uintptr_t) cookie;

    D("entered. fd=%d of pid=%d\n", fd, pid);
    for (;;) {
        int status;
        pid_t p = waitpid(pid, &status, 0);
        if (p == pid) {
            D("fd=%d, post waitpid(pid=%d) status=%04x\n", fd, p, status);
            if (WIFSIGNALED(status)) {
                D("*** Killed by signal %d\n", WTERMSIG(status));
                break;
            } else if (!WIFEXITED(status)) {
                D("*** Didn't exit!!. status %d\n", status);
                break;
            } else if (WEXITSTATUS(status) >= 0) {
                D("*** Exit code %d\n", WEXITSTATUS(status));
                break;
            }
         }
    }
    D("shell exited fd=%d of pid=%d err=%d\n", fd, pid, errno);
    if (SHELL_EXIT_NOTIFY_FD >=0) {
      int res;
      res = writex(SHELL_EXIT_NOTIFY_FD, &fd, sizeof(fd));
      D("notified shell exit via fd=%d for pid=%d res=%d errno=%d\n",
        SHELL_EXIT_NOTIFY_FD, pid, res, errno);
    }
}

static int create_subproc_thread(const char *name, const subproc_mode mode)
{
    stinfo *sti;
    adb_thread_t t;
    int ret_fd;
    pid_t pid = -1;

    const char *arg0, *arg1;
    if (name == 0 || *name == 0) {
        arg0 = "-"; arg1 = 0;
    } else {
        arg0 = "-c"; arg1 = name;
    }

    switch (mode) {
    case SUBPROC_PTY:
        ret_fd = create_subproc_pty(SHELL_COMMAND, arg0, arg1, &pid);
        break;
    case SUBPROC_RAW:
        ret_fd = create_subproc_raw(SHELL_COMMAND, arg0, arg1, &pid);
        break;
    default:
        fprintf(stderr, "invalid subproc_mode %d\n", mode);
        return -1;
    }
    D("create_subproc ret_fd=%d pid=%d\n", ret_fd, pid);

    sti = malloc(sizeof(stinfo));
    if(sti == 0) fatal("cannot allocate stinfo");
    sti->func = subproc_waiter_service;
    sti->cookie = (void*) (uintptr_t) pid;
    sti->fd = ret_fd;

    if (adb_thread_create(&t, service_bootstrap_func, sti)) {
        free(sti);
        adb_close(ret_fd);
        fprintf(stderr, "cannot create service thread\n");
        return -1;
    }

    D("service thread started, fd=%d pid=%d\n", ret_fd, pid);
    return ret_fd;
}
#endif

int service_to_fd(const char *name)
{
    int ret = -1;

    if(!strncmp(name, "tcp:", 4)) {
        int port = atoi(name + 4);
        name = strchr(name + 4, ':');
        if(name == 0) {
            ret = socket_loopback_client(port, SOCK_STREAM);
            if (ret >= 0)
                disable_tcp_nagle(ret);
        } else {
#if ADB_HOST
            ret = socket_network_client(name + 1, port, SOCK_STREAM);
#else
            return -1;
#endif
        }
#ifndef HAVE_WINSOCK   /* winsock doesn't implement unix domain sockets */
    } else if(!strncmp(name, "local:", 6)) {
        ret = socket_local_client(name + 6,
                ANDROID_SOCKET_NAMESPACE_RESERVED, SOCK_STREAM);
    } else if(!strncmp(name, "localreserved:", 14)) {
        ret = socket_local_client(name + 14,
                ANDROID_SOCKET_NAMESPACE_RESERVED, SOCK_STREAM);
    } else if(!strncmp(name, "localabstract:", 14)) {
        ret = socket_local_client(name + 14,
                ANDROID_SOCKET_NAMESPACE_ABSTRACT, SOCK_STREAM);
    } else if(!strncmp(name, "localfilesystem:", 16)) {
        ret = socket_local_client(name + 16,
                ANDROID_SOCKET_NAMESPACE_FILESYSTEM, SOCK_STREAM);
#endif
#if !ADB_HOST
    } else if(!strncmp("dev:", name, 4)) {
        ret = unix_open(name + 4, O_RDWR | O_CLOEXEC);
    } else if(!strncmp(name, "framebuffer:", 12)) {
        ret = create_service_thread(framebuffer_service, 0);
    } else if (!strncmp(name, "jdwp:", 5)) {
        ret = create_jdwp_connection_fd(atoi(name+5));
    } else if(!HOST && !strncmp(name, "shell:", 6)) {
        ret = create_subproc_thread(name + 6, SUBPROC_PTY);
    } else if(!HOST && !strncmp(name, "exec:", 5)) {
        ret = create_subproc_thread(name + 5, SUBPROC_RAW);
    } else if(!strncmp(name, "sync:", 5)) {
        ret = create_service_thread(file_sync_service, NULL);
    } else if(!strncmp(name, "remount:", 8)) {
        ret = create_service_thread(remount_service, NULL);
    } else if(!strncmp(name, "reboot:", 7)) {
        void* arg = strdup(name + 7);
        if (arg == NULL) return -1;
        ret = create_service_thread(reboot_service, arg);
    } else if(!strncmp(name, "root:", 5)) {
        ret = create_service_thread(restart_root_service, NULL);
    } else if(!strncmp(name, "backup:", 7)) {
        char* arg = strdup(name + 7);
        if (arg == NULL) return -1;
        char* c = arg;
        for (; *c != '\0'; c++) {
            if (*c == ':')
                *c = ' ';
        }
        char* cmd;
        if (asprintf(&cmd, "/system/bin/bu backup %s", arg) != -1) {
            ret = create_subproc_thread(cmd, SUBPROC_RAW);
            free(cmd);
        }
        free(arg);
    } else if(!strncmp(name, "restore:", 8)) {
        ret = create_subproc_thread("/system/bin/bu restore", SUBPROC_RAW);
    } else if(!strncmp(name, "tcpip:", 6)) {
        int port;
        if (sscanf(name + 6, "%d", &port) == 0) {
            port = 0;
        }
        ret = create_service_thread(restart_tcp_service, (void *) (uintptr_t) port);
    } else if(!strncmp(name, "usb:", 4)) {
        ret = create_service_thread(restart_usb_service, NULL);
    } else if (!strncmp(name, "reverse:", 8)) {
        char* cookie = strdup(name + 8);
        if (cookie == NULL) {
            ret = -1;
        } else {
            ret = create_service_thread(reverse_service, cookie);
            if (ret < 0) {
                free(cookie);
            }
        }
    } else if(!strncmp(name, "disable-verity:", 15)) {
<<<<<<< HEAD
        ret = create_service_thread(disable_verity_service, NULL);
=======
        ret = create_service_thread(set_verity_enabled_state_service, (void*)0);
    } else if(!strncmp(name, "enable-verity:", 15)) {
        ret = create_service_thread(set_verity_enabled_state_service, (void*)1);
>>>>>>> cbdf4a95
#endif
    }
    if (ret >= 0) {
        close_on_exec(ret);
    }
    return ret;
}

#if ADB_HOST
struct state_info {
    transport_type transport;
    char* serial;
    int state;
};

static void wait_for_state(int fd, void* cookie)
{
    struct state_info* sinfo = cookie;
    char* err = "unknown error";

    D("wait_for_state %d\n", sinfo->state);

    atransport *t = acquire_one_transport(sinfo->state, sinfo->transport, sinfo->serial, &err);
    if(t != 0) {
        writex(fd, "OKAY", 4);
    } else {
        sendfailmsg(fd, err);
    }

    if (sinfo->serial)
        free(sinfo->serial);
    free(sinfo);
    adb_close(fd);
    D("wait_for_state is done\n");
}

static void connect_device(char* host, char* buffer, int buffer_size)
{
    int port, fd;
    char* portstr = strchr(host, ':');
    char hostbuf[100];
    char serial[100];
    int ret;

    strncpy(hostbuf, host, sizeof(hostbuf) - 1);
    if (portstr) {
        if (portstr - host >= (ptrdiff_t)sizeof(hostbuf)) {
            snprintf(buffer, buffer_size, "bad host name %s", host);
            return;
        }
        // zero terminate the host at the point we found the colon
        hostbuf[portstr - host] = 0;
        if (sscanf(portstr + 1, "%d", &port) == 0) {
            snprintf(buffer, buffer_size, "bad port number %s", portstr);
            return;
        }
    } else {
        port = DEFAULT_ADB_LOCAL_TRANSPORT_PORT;
    }

    snprintf(serial, sizeof(serial), "%s:%d", hostbuf, port);

    fd = socket_network_client_timeout(hostbuf, port, SOCK_STREAM, 10);
    if (fd < 0) {
        snprintf(buffer, buffer_size, "unable to connect to %s:%d", host, port);
        return;
    }

    D("client: connected on remote on fd %d\n", fd);
    close_on_exec(fd);
    disable_tcp_nagle(fd);

    ret = register_socket_transport(fd, serial, port, 0);
    if (ret < 0) {
        adb_close(fd);
        snprintf(buffer, buffer_size, "already connected to %s", serial);
    } else {
        snprintf(buffer, buffer_size, "connected to %s", serial);
    }
}

void connect_emulator(char* port_spec, char* buffer, int buffer_size)
{
    char* port_separator = strchr(port_spec, ',');
    if (!port_separator) {
        snprintf(buffer, buffer_size,
                "unable to parse '%s' as <console port>,<adb port>",
                port_spec);
        return;
    }

    // Zero-terminate console port and make port_separator point to 2nd port.
    *port_separator++ = 0;
    int console_port = strtol(port_spec, NULL, 0);
    int adb_port = strtol(port_separator, NULL, 0);
    if (!(console_port > 0 && adb_port > 0)) {
        *(port_separator - 1) = ',';
        snprintf(buffer, buffer_size,
                "Invalid port numbers: Expected positive numbers, got '%s'",
                port_spec);
        return;
    }

    /* Check if the emulator is already known.
     * Note: There's a small but harmless race condition here: An emulator not
     * present just yet could be registered by another invocation right
     * after doing this check here. However, local_connect protects
     * against double-registration too. From here, a better error message
     * can be produced. In the case of the race condition, the very specific
     * error message won't be shown, but the data doesn't get corrupted. */
    atransport* known_emulator = find_emulator_transport_by_adb_port(adb_port);
    if (known_emulator != NULL) {
        snprintf(buffer, buffer_size,
                "Emulator on port %d already registered.", adb_port);
        return;
    }

    /* Check if more emulators can be registered. Similar unproblematic
     * race condition as above. */
    int candidate_slot = get_available_local_transport_index();
    if (candidate_slot < 0) {
        snprintf(buffer, buffer_size, "Cannot accept more emulators.");
        return;
    }

    /* Preconditions met, try to connect to the emulator. */
    if (!local_connect_arbitrary_ports(console_port, adb_port)) {
        snprintf(buffer, buffer_size,
                "Connected to emulator on ports %d,%d", console_port, adb_port);
    } else {
        snprintf(buffer, buffer_size,
                "Could not connect to emulator on ports %d,%d",
                console_port, adb_port);
    }
}

static void connect_service(int fd, void* cookie)
{
    char buf[4096];
    char resp[4096];
    char *host = cookie;

    if (!strncmp(host, "emu:", 4)) {
        connect_emulator(host + 4, buf, sizeof(buf));
    } else {
        connect_device(host, buf, sizeof(buf));
    }

    // Send response for emulator and device
    snprintf(resp, sizeof(resp), "%04x%s",(unsigned)strlen(buf), buf);
    writex(fd, resp, strlen(resp));
    adb_close(fd);
}
#endif

#if ADB_HOST
asocket*  host_service_to_socket(const char*  name, const char *serial)
{
    if (!strcmp(name,"track-devices")) {
        return create_device_tracker();
    } else if (!strncmp(name, "wait-for-", strlen("wait-for-"))) {
        struct state_info* sinfo = malloc(sizeof(struct state_info));

        if (serial)
            sinfo->serial = strdup(serial);
        else
            sinfo->serial = NULL;

        name += strlen("wait-for-");

        if (!strncmp(name, "local", strlen("local"))) {
            sinfo->transport = kTransportLocal;
            sinfo->state = CS_DEVICE;
        } else if (!strncmp(name, "usb", strlen("usb"))) {
            sinfo->transport = kTransportUsb;
            sinfo->state = CS_DEVICE;
        } else if (!strncmp(name, "any", strlen("any"))) {
            sinfo->transport = kTransportAny;
            sinfo->state = CS_DEVICE;
        } else {
            free(sinfo);
            return NULL;
        }

        int fd = create_service_thread(wait_for_state, sinfo);
        return create_local_socket(fd);
    } else if (!strncmp(name, "connect:", 8)) {
        const char *host = name + 8;
        int fd = create_service_thread(connect_service, (void *)host);
        return create_local_socket(fd);
    }
    return NULL;
}
#endif /* ADB_HOST */<|MERGE_RESOLUTION|>--- conflicted
+++ resolved
@@ -472,13 +472,9 @@
             }
         }
     } else if(!strncmp(name, "disable-verity:", 15)) {
-<<<<<<< HEAD
-        ret = create_service_thread(disable_verity_service, NULL);
-=======
         ret = create_service_thread(set_verity_enabled_state_service, (void*)0);
     } else if(!strncmp(name, "enable-verity:", 15)) {
         ret = create_service_thread(set_verity_enabled_state_service, (void*)1);
->>>>>>> cbdf4a95
 #endif
     }
     if (ret >= 0) {
